import type { ModelInfo, OllamaApiResponse, OllamaModel } from './types';
import type { ProviderInfo } from '~/types/model';

export const WORK_DIR_NAME = 'project';
export const WORK_DIR = `/home/${WORK_DIR_NAME}`;
export const MODIFICATIONS_TAG_NAME = 'bolt_file_modifications';
export const MODEL_REGEX = /^\[Model: (.*?)\]\n\n/;
export const PROVIDER_REGEX = /\[Provider: (.*?)\]\n\n/;
export const DEFAULT_MODEL = 'claude-3-5-sonnet-latest';

const PROVIDER_LIST: ProviderInfo[] = [
  {
    name: 'Anthropic',
    staticModels: [
      {
        name: 'claude-3-5-sonnet-latest',
        label: 'Claude 3.5 Sonnet (new)',
        provider: 'Anthropic',
        maxTokenAllowed: 8000,
      },
      {
        name: 'claude-3-5-sonnet-20240620',
        label: 'Claude 3.5 Sonnet (old)',
        provider: 'Anthropic',
        maxTokenAllowed: 8000,
      },
      {
        name: 'claude-3-5-haiku-latest',
        label: 'Claude 3.5 Haiku (new)',
        provider: 'Anthropic',
        maxTokenAllowed: 8000,
      },
      { name: 'claude-3-opus-latest', label: 'Claude 3 Opus', provider: 'Anthropic', maxTokenAllowed: 8000 },
      { name: 'claude-3-sonnet-20240229', label: 'Claude 3 Sonnet', provider: 'Anthropic', maxTokenAllowed: 8000 },
      { name: 'claude-3-haiku-20240307', label: 'Claude 3 Haiku', provider: 'Anthropic', maxTokenAllowed: 8000 },
    ],
    getApiKeyLink: 'https://console.anthropic.com/settings/keys',
  },
  {
    name: 'Ollama',
    staticModels: [],
    getDynamicModels: getOllamaModels,
    getApiKeyLink: 'https://ollama.com/download',
    labelForGetApiKey: 'Download Ollama',
    icon: 'i-ph:cloud-arrow-down',
  },
  {
    name: 'OpenAILike',
<<<<<<< HEAD
    staticModels: [
      { name: 'o1-mini', label: 'o1-mini', provider: 'OpenAILike' },      
      { name: 'gpt-4o-mini', label: 'GPT-4o Mini', provider: 'OpenAILike' },
    ],
    getDynamicModels: getOpenAILikeModels
=======
    staticModels: [],
    getDynamicModels: getOpenAILikeModels,
>>>>>>> 9b62edd9
  },
  {
    name: 'Cohere',
    staticModels: [
      { name: 'command-r-plus-08-2024', label: 'Command R plus Latest', provider: 'Cohere', maxTokenAllowed: 4096 },
      { name: 'command-r-08-2024', label: 'Command R Latest', provider: 'Cohere', maxTokenAllowed: 4096 },
      { name: 'command-r-plus', label: 'Command R plus', provider: 'Cohere', maxTokenAllowed: 4096 },
      { name: 'command-r', label: 'Command R', provider: 'Cohere', maxTokenAllowed: 4096 },
      { name: 'command', label: 'Command', provider: 'Cohere', maxTokenAllowed: 4096 },
      { name: 'command-nightly', label: 'Command Nightly', provider: 'Cohere', maxTokenAllowed: 4096 },
      { name: 'command-light', label: 'Command Light', provider: 'Cohere', maxTokenAllowed: 4096 },
      { name: 'command-light-nightly', label: 'Command Light Nightly', provider: 'Cohere', maxTokenAllowed: 4096 },
      { name: 'c4ai-aya-expanse-8b', label: 'c4AI Aya Expanse 8b', provider: 'Cohere', maxTokenAllowed: 4096 },
      { name: 'c4ai-aya-expanse-32b', label: 'c4AI Aya Expanse 32b', provider: 'Cohere', maxTokenAllowed: 4096 },
    ],
    getApiKeyLink: 'https://dashboard.cohere.com/api-keys',
  },
  {
    name: 'OpenRouter',
    staticModels: [
      { name: 'gpt-4o', label: 'GPT-4o', provider: 'OpenAI', maxTokenAllowed: 8000 },
      {
        name: 'anthropic/claude-3.5-sonnet',
        label: 'Anthropic: Claude 3.5 Sonnet (OpenRouter)',
        provider: 'OpenRouter',
        maxTokenAllowed: 8000,
      },
      {
        name: 'anthropic/claude-3-haiku',
        label: 'Anthropic: Claude 3 Haiku (OpenRouter)',
        provider: 'OpenRouter',
        maxTokenAllowed: 8000,
      },
      {
        name: 'deepseek/deepseek-coder',
        label: 'Deepseek-Coder V2 236B (OpenRouter)',
        provider: 'OpenRouter',
        maxTokenAllowed: 8000,
      },
      {
        name: 'google/gemini-flash-1.5',
        label: 'Google Gemini Flash 1.5 (OpenRouter)',
        provider: 'OpenRouter',
        maxTokenAllowed: 8000,
      },
      {
        name: 'google/gemini-pro-1.5',
        label: 'Google Gemini Pro 1.5 (OpenRouter)',
        provider: 'OpenRouter',
        maxTokenAllowed: 8000,
      },
      { name: 'x-ai/grok-beta', label: 'xAI Grok Beta (OpenRouter)', provider: 'OpenRouter', maxTokenAllowed: 8000 },
      {
        name: 'mistralai/mistral-nemo',
        label: 'OpenRouter Mistral Nemo (OpenRouter)',
        provider: 'OpenRouter',
        maxTokenAllowed: 8000,
      },
      {
        name: 'qwen/qwen-110b-chat',
        label: 'OpenRouter Qwen 110b Chat (OpenRouter)',
        provider: 'OpenRouter',
        maxTokenAllowed: 8000,
      },
      { name: 'cohere/command', label: 'Cohere Command (OpenRouter)', provider: 'OpenRouter', maxTokenAllowed: 4096 },
    ],
    getDynamicModels: getOpenRouterModels,
    getApiKeyLink: 'https://openrouter.ai/settings/keys',
  },
  {
    name: 'Google',
<<<<<<< HEAD
    staticModels: [ 
      { name: 'gemini-exp-1121', label: 'Gemini Experimental 1121', provider: 'Google' },
      { name: 'gemini-1.5-pro-002', label: 'Gemini 1.5 Pro 002', provider: 'Google' },
      { name: 'gemini-1.5-flash-latest', label: 'Gemini 1.5 Flash', provider: 'Google' },
      { name: 'gemini-1.5-pro-latest', label: 'Gemini 1.5 Pro', provider: 'Google' }
=======
    staticModels: [
      { name: 'gemini-1.5-flash-latest', label: 'Gemini 1.5 Flash', provider: 'Google', maxTokenAllowed: 8192 },
      { name: 'gemini-1.5-flash-002', label: 'Gemini 1.5 Flash-002', provider: 'Google', maxTokenAllowed: 8192 },
      { name: 'gemini-1.5-flash-8b', label: 'Gemini 1.5 Flash-8b', provider: 'Google', maxTokenAllowed: 8192 },
      { name: 'gemini-1.5-pro-latest', label: 'Gemini 1.5 Pro', provider: 'Google', maxTokenAllowed: 8192 },
      { name: 'gemini-1.5-pro-002', label: 'Gemini 1.5 Pro-002', provider: 'Google', maxTokenAllowed: 8192 },
      { name: 'gemini-exp-1121', label: 'Gemini exp-1121', provider: 'Google', maxTokenAllowed: 8192 },
>>>>>>> 9b62edd9
    ],
    getApiKeyLink: 'https://aistudio.google.com/app/apikey',
  },
  {
    name: 'Groq',
    staticModels: [
      { name: 'llama-3.1-70b-versatile', label: 'Llama 3.1 70b (Groq)', provider: 'Groq', maxTokenAllowed: 8000 },
      { name: 'llama-3.1-8b-instant', label: 'Llama 3.1 8b (Groq)', provider: 'Groq', maxTokenAllowed: 8000 },
      { name: 'llama-3.2-11b-vision-preview', label: 'Llama 3.2 11b (Groq)', provider: 'Groq', maxTokenAllowed: 8000 },
      { name: 'llama-3.2-3b-preview', label: 'Llama 3.2 3b (Groq)', provider: 'Groq', maxTokenAllowed: 8000 },
      { name: 'llama-3.2-1b-preview', label: 'Llama 3.2 1b (Groq)', provider: 'Groq', maxTokenAllowed: 8000 },
    ],
    getApiKeyLink: 'https://console.groq.com/keys',
  },
  {
    name: 'HuggingFace',
    staticModels: [
      {
        name: 'Qwen/Qwen2.5-Coder-32B-Instruct',
        label: 'Qwen2.5-Coder-32B-Instruct (HuggingFace)',
        provider: 'HuggingFace',
        maxTokenAllowed: 8000,
      },
      {
        name: '01-ai/Yi-1.5-34B-Chat',
        label: 'Yi-1.5-34B-Chat (HuggingFace)',
        provider: 'HuggingFace',
        maxTokenAllowed: 8000,
      },
      {
        name: 'codellama/CodeLlama-34b-Instruct-hf',
        label: 'CodeLlama-34b-Instruct (HuggingFace)',
        provider: 'HuggingFace',
        maxTokenAllowed: 8000,
      },
      {
        name: 'NousResearch/Hermes-3-Llama-3.1-8B',
        label: 'Hermes-3-Llama-3.1-8B (HuggingFace)',
        provider: 'HuggingFace',
        maxTokenAllowed: 8000,
      },
      {
        name: 'Qwen/Qwen2.5-Coder-32B-Instruct',
        label: 'Qwen2.5-Coder-32B-Instruct (HuggingFace)',
        provider: 'HuggingFace',
        maxTokenAllowed: 8000,
      },
      {
        name: 'Qwen/Qwen2.5-72B-Instruct',
        label: 'Qwen2.5-72B-Instruct (HuggingFace)',
        provider: 'HuggingFace',
        maxTokenAllowed: 8000,
      },
      {
        name: 'meta-llama/Llama-3.1-70B-Instruct',
        label: 'Llama-3.1-70B-Instruct (HuggingFace)',
        provider: 'HuggingFace',
        maxTokenAllowed: 8000,
      },
      {
        name: 'meta-llama/Llama-3.1-405B',
        label: 'Llama-3.1-405B (HuggingFace)',
        provider: 'HuggingFace',
        maxTokenAllowed: 8000,
      },
      {
        name: '01-ai/Yi-1.5-34B-Chat',
        label: 'Yi-1.5-34B-Chat (HuggingFace)',
        provider: 'HuggingFace',
        maxTokenAllowed: 8000,
      },
      {
        name: 'codellama/CodeLlama-34b-Instruct-hf',
        label: 'CodeLlama-34b-Instruct (HuggingFace)',
        provider: 'HuggingFace',
        maxTokenAllowed: 8000,
      },
      {
        name: 'NousResearch/Hermes-3-Llama-3.1-8B',
        label: 'Hermes-3-Llama-3.1-8B (HuggingFace)',
        provider: 'HuggingFace',
        maxTokenAllowed: 8000,
      },
    ],
    getApiKeyLink: 'https://huggingface.co/settings/tokens',
  },

  {
    name: 'OpenAI',
    staticModels: [
      { name: 'gpt-4o-mini', label: 'GPT-4o Mini', provider: 'OpenAI', maxTokenAllowed: 8000 },
      { name: 'gpt-4-turbo', label: 'GPT-4 Turbo', provider: 'OpenAI', maxTokenAllowed: 8000 },
      { name: 'gpt-4', label: 'GPT-4', provider: 'OpenAI', maxTokenAllowed: 8000 },
      { name: 'gpt-3.5-turbo', label: 'GPT-3.5 Turbo', provider: 'OpenAI', maxTokenAllowed: 8000 },
    ],
    getApiKeyLink: 'https://platform.openai.com/api-keys',
  },
  {
    name: 'xAI',
    staticModels: [{ name: 'grok-beta', label: 'xAI Grok Beta', provider: 'xAI', maxTokenAllowed: 8000 }],
    getApiKeyLink: 'https://docs.x.ai/docs/quickstart#creating-an-api-key',
  },
  {
    name: 'Deepseek',
    staticModels: [
      { name: 'deepseek-coder', label: 'Deepseek-Coder', provider: 'Deepseek', maxTokenAllowed: 8000 },
      { name: 'deepseek-chat', label: 'Deepseek-Chat', provider: 'Deepseek', maxTokenAllowed: 8000 },
    ],
    getApiKeyLink: 'https://platform.deepseek.com/apiKeys',
  },
  {
    name: 'Mistral',
    staticModels: [
      { name: 'open-mistral-7b', label: 'Mistral 7B', provider: 'Mistral', maxTokenAllowed: 8000 },
      { name: 'open-mixtral-8x7b', label: 'Mistral 8x7B', provider: 'Mistral', maxTokenAllowed: 8000 },
      { name: 'open-mixtral-8x22b', label: 'Mistral 8x22B', provider: 'Mistral', maxTokenAllowed: 8000 },
      { name: 'open-codestral-mamba', label: 'Codestral Mamba', provider: 'Mistral', maxTokenAllowed: 8000 },
      { name: 'open-mistral-nemo', label: 'Mistral Nemo', provider: 'Mistral', maxTokenAllowed: 8000 },
      { name: 'ministral-8b-latest', label: 'Mistral 8B', provider: 'Mistral', maxTokenAllowed: 8000 },
      { name: 'mistral-small-latest', label: 'Mistral Small', provider: 'Mistral', maxTokenAllowed: 8000 },
      { name: 'codestral-latest', label: 'Codestral', provider: 'Mistral', maxTokenAllowed: 8000 },
      { name: 'mistral-large-latest', label: 'Mistral Large Latest', provider: 'Mistral', maxTokenAllowed: 8000 },
    ],
    getApiKeyLink: 'https://console.mistral.ai/api-keys/',
  },
  {
    name: 'LMStudio',
    staticModels: [],
    getDynamicModels: getLMStudioModels,
    getApiKeyLink: 'https://lmstudio.ai/',
    labelForGetApiKey: 'Get LMStudio',
    icon: 'i-ph:cloud-arrow-down',
  },
];

export const DEFAULT_PROVIDER = PROVIDER_LIST[0];

const staticModels: ModelInfo[] = PROVIDER_LIST.map((p) => p.staticModels).flat();

export let MODEL_LIST: ModelInfo[] = [...staticModels];

const getOllamaBaseUrl = () => {
  const defaultBaseUrl = import.meta.env.OLLAMA_API_BASE_URL || 'http://localhost:11434';

  // Check if we're in the browser
  if (typeof window !== 'undefined') {
    // Frontend always uses localhost
    return defaultBaseUrl;
  }

  // Backend: Check if we're running in Docker
  const isDocker = process.env.RUNNING_IN_DOCKER === 'true';

  return isDocker ? defaultBaseUrl.replace('localhost', 'host.docker.internal') : defaultBaseUrl;
};

async function getOllamaModels(): Promise<ModelInfo[]> {
  if (typeof window === 'undefined') {
    return [];
  }

  try {
    const baseUrl = getOllamaBaseUrl();
    const response = await fetch(`${baseUrl}/api/tags`);
    const data = (await response.json()) as OllamaApiResponse;

    return data.models.map((model: OllamaModel) => ({
      name: model.name,
      label: `${model.name} (${model.details.parameter_size})`,
      provider: 'Ollama',
      maxTokenAllowed: 8000,
    }));
  } catch (e) {
    console.error('Error getting Ollama models:', e);
    return [];
  }
}

async function getOpenAILikeModels(): Promise<ModelInfo[]> {
  try {
    const baseUrl = import.meta.env.OPENAI_LIKE_API_BASE_URL || '';

    if (!baseUrl) {
      return [];
    }

    const apiKey = import.meta.env.OPENAI_LIKE_API_KEY ?? '';
    const response = await fetch(`${baseUrl}/models`, {
      headers: {
        Authorization: `Bearer ${apiKey}`,
      },
    });
    const res = (await response.json()) as any;

    return res.data.map((model: any) => ({
      name: model.id,
      label: model.id,
      provider: 'OpenAILike',
    }));
  } catch (e) {
    console.error('Error getting OpenAILike models:', e);
    return [];
  }
}

type OpenRouterModelsResponse = {
  data: {
    name: string;
    id: string;
    context_length: number;
    pricing: {
      prompt: number;
      completion: number;
    };
  }[];
};

async function getOpenRouterModels(): Promise<ModelInfo[]> {
  const data: OpenRouterModelsResponse = await (
    await fetch('https://openrouter.ai/api/v1/models', {
      headers: {
        'Content-Type': 'application/json',
      },
    })
  ).json();

  return data.data
    .sort((a, b) => a.name.localeCompare(b.name))
    .map((m) => ({
      name: m.id,
      label: `${m.name} - in:$${(m.pricing.prompt * 1_000_000).toFixed(
        2,
      )} out:$${(m.pricing.completion * 1_000_000).toFixed(2)} - context ${Math.floor(m.context_length / 1000)}k`,
      provider: 'OpenRouter',
      maxTokenAllowed: 8000,
    }));
}

async function getLMStudioModels(): Promise<ModelInfo[]> {
  if (typeof window === 'undefined') {
    return [];
  }

  try {
    const baseUrl = import.meta.env.LMSTUDIO_API_BASE_URL || 'http://localhost:1234';
    const response = await fetch(`${baseUrl}/v1/models`);
    const data = (await response.json()) as any;

    return data.data.map((model: any) => ({
      name: model.id,
      label: model.id,
      provider: 'LMStudio',
    }));
  } catch (e) {
    console.error('Error getting LMStudio models:', e);
    return [];
  }
}

async function initializeModelList(): Promise<ModelInfo[]> {
  MODEL_LIST = [
    ...(
      await Promise.all(
        PROVIDER_LIST.filter(
          (p): p is ProviderInfo & { getDynamicModels: () => Promise<ModelInfo[]> } => !!p.getDynamicModels,
        ).map((p) => p.getDynamicModels()),
      )
    ).flat(),
    ...staticModels,
  ];
  return MODEL_LIST;
}

export {
  getOllamaModels,
  getOpenAILikeModels,
  getLMStudioModels,
  initializeModelList,
  getOpenRouterModels,
  PROVIDER_LIST,
};<|MERGE_RESOLUTION|>--- conflicted
+++ resolved
@@ -46,16 +46,8 @@
   },
   {
     name: 'OpenAILike',
-<<<<<<< HEAD
-    staticModels: [
-      { name: 'o1-mini', label: 'o1-mini', provider: 'OpenAILike' },      
-      { name: 'gpt-4o-mini', label: 'GPT-4o Mini', provider: 'OpenAILike' },
-    ],
-    getDynamicModels: getOpenAILikeModels
-=======
     staticModels: [],
     getDynamicModels: getOpenAILikeModels,
->>>>>>> 9b62edd9
   },
   {
     name: 'Cohere',
@@ -127,13 +119,6 @@
   },
   {
     name: 'Google',
-<<<<<<< HEAD
-    staticModels: [ 
-      { name: 'gemini-exp-1121', label: 'Gemini Experimental 1121', provider: 'Google' },
-      { name: 'gemini-1.5-pro-002', label: 'Gemini 1.5 Pro 002', provider: 'Google' },
-      { name: 'gemini-1.5-flash-latest', label: 'Gemini 1.5 Flash', provider: 'Google' },
-      { name: 'gemini-1.5-pro-latest', label: 'Gemini 1.5 Pro', provider: 'Google' }
-=======
     staticModels: [
       { name: 'gemini-1.5-flash-latest', label: 'Gemini 1.5 Flash', provider: 'Google', maxTokenAllowed: 8192 },
       { name: 'gemini-1.5-flash-002', label: 'Gemini 1.5 Flash-002', provider: 'Google', maxTokenAllowed: 8192 },
@@ -141,7 +126,6 @@
       { name: 'gemini-1.5-pro-latest', label: 'Gemini 1.5 Pro', provider: 'Google', maxTokenAllowed: 8192 },
       { name: 'gemini-1.5-pro-002', label: 'Gemini 1.5 Pro-002', provider: 'Google', maxTokenAllowed: 8192 },
       { name: 'gemini-exp-1121', label: 'Gemini exp-1121', provider: 'Google', maxTokenAllowed: 8192 },
->>>>>>> 9b62edd9
     ],
     getApiKeyLink: 'https://aistudio.google.com/app/apikey',
   },
